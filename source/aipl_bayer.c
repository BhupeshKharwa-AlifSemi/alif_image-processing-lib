--- conflicted
+++ resolved
@@ -341,13 +341,8 @@
         if (bayer < bayer_end) {
             rgb[-blue] = bayer[bayer_step + 1];
             rgb[0] = bayer[1];
-<<<<<<< HEAD
-            rgb[blue] = bayer[bayerStep + 1];
-
-=======
             rgb[blue] = bayer[0];
-            
->>>>>>> 2477f102
+
             bayer++;
             rgb += rgb_bytes;
         }
@@ -440,13 +435,8 @@
         if (bayer < bayer_end) {
             rgb[-blue] = bayer[0];
             rgb[0] = bayer[1];
-<<<<<<< HEAD
-            rgb[blue] = bayer[0];
-
-=======
             rgb[blue] = bayer[bayer_step + 1];
-            
->>>>>>> 2477f102
+
             bayer++;
             rgb += rgb_bytes;
         }
@@ -683,11 +673,7 @@
     return AIPL_ERR_OK;
 }
 
-<<<<<<< HEAD
-aipl_error_t aipl_bayer_decoding_simple_rgb888(
-=======
 aipl_error_t aipl_bayer_decoding_simple_bgr888(
->>>>>>> 2477f102
     const uint8_t *restrict bayer,
     uint8_t *restrict rgb,
     int width, int height, int tile)
@@ -764,19 +750,11 @@
         bayer += pairs_to_go * 2;
         rgb += pairs_to_go * 2*rgb_bytes;
 
-<<<<<<< HEAD
-        if (bayer < bayerEnd) {
-            rgb[-blue] = bayer[0];
-            rgb[0] = (bayer[1] + bayer[bayerStep] + 1) >> 1;
-            rgb[blue] = bayer[bayerStep + 1];
-
-=======
         if (bayer < bayer_end) {
             rgb[-blue] = bayer[bayer_step + 1];
             rgb[0] = (bayer[1] + bayer[bayer_step] + 1) >> 1;
             rgb[blue] = bayer[0];
-            
->>>>>>> 2477f102
+
             bayer++;
             rgb += rgb_bytes;
         }
@@ -791,11 +769,7 @@
     return AIPL_ERR_OK;
 }
 
-<<<<<<< HEAD
-aipl_error_t aipl_bayer_decoding_simple_bgr888(
-=======
 aipl_error_t aipl_bayer_decoding_simple_rgb888(
->>>>>>> 2477f102
     const uint8_t *restrict bayer,
     uint8_t *restrict rgb,
     int width, int height, int tile)
@@ -872,19 +846,11 @@
         bayer += pairs_to_go * 2;
         rgb += pairs_to_go * 2*rgb_bytes;
 
-<<<<<<< HEAD
-        if (bayer < bayerEnd) {
-            rgb[-blue] = bayer[bayerStep + 1];
-            rgb[0] = (bayer[1] + bayer[bayerStep] + 1) >> 1;
-            rgb[blue] = bayer[0];
-
-=======
         if (bayer < bayer_end) {
             rgb[-blue] = bayer[0];
             rgb[0] = (bayer[1] + bayer[bayer_step] + 1) >> 1;
             rgb[blue] = bayer[bayer_step + 1];
-            
->>>>>>> 2477f102
+
             bayer++;
             rgb += rgb_bytes;
         }
@@ -1075,15 +1041,9 @@
                  lower = vsriq(lower, r0, 3);
                  upper = vsriq(b0, g0, 5);
             }
-<<<<<<< HEAD
-            vstrbq_scatter_offset_p(rgb - 1, inc, lower, p);
-            vstrbq_scatter_offset_p(rgb, inc, upper, p);
-
-=======
             vstrbq_scatter_offset_p(rgb, inc, lower, p);
             vstrbq_scatter_offset_p(rgb + 1, inc, upper, p);
-                        
->>>>>>> 2477f102
+
             uint8x16_t r1 = vrhaddq_x(gr0.val[1], gr1.val[1], p);
             uint8x16_t g1 = gb1.val[0];
             uint8x16_t b1 = vrhaddq_x(gb0.val[1], gb1.val[1], p);
@@ -1185,7 +1145,7 @@
             uint8x16x2_t rg1 = vld2q(bayer + bayer_step*2);
             uint8x16x2_t gr1 = vld2q(bayer + bayer_step*2 + 1);
 
-            uint8x16_t b0 = gb0.val[1];            
+            uint8x16_t b0 = gb0.val[1];
             vstrbq_scatter_offset_p(rgb - blue, inc, b0, p);
 
             uint8x16_t tmp2 = vrhaddq_x(rg0.val[1], gb0.val[0], p);
@@ -1193,34 +1153,20 @@
             uint8x16_t g0 = vrhaddq_x(tmp2, tmp3, p);
             vstrbq_scatter_offset_p(rgb, inc, g0, p);
 
-<<<<<<< HEAD
-            uint8x16_t b0 = gb0.val[1];
-            vstrbq_scatter_offset_p(rgb + blue, inc, b0, p);
-
-            uint8x16_t r1 = vrhaddq_x(gr0.val[1], gr1.val[1], p);
-            vstrbq_scatter_offset_p(rgb + rgbBytes - blue, inc, r1, p);
-=======
             uint8x16_t tmp0 = vrhaddq_x(rg0.val[0], gr0.val[1], p);
             uint8x16_t tmp1 = vrhaddq_x(rg1.val[0], gr1.val[1], p);
             uint8x16_t r0 = vrhaddq_x(tmp0, tmp1, p);
             vstrbq_scatter_offset_p(rgb + blue, inc, r0, p);
-            
-            uint8x16_t b1 = vrhaddq_x(gb0.val[1], gb1.val[1], p);            
+
+            uint8x16_t b1 = vrhaddq_x(gb0.val[1], gb1.val[1], p);
             vstrbq_scatter_offset_p(rgb + rgb_bytes - blue, inc, b1, p);
->>>>>>> 2477f102
 
             uint8x16_t g1 = gb1.val[0];
             vstrbq_scatter_offset_p(rgb + rgb_bytes, inc, g1, p);
 
-<<<<<<< HEAD
-            uint8x16_t b1 = vrhaddq_x(gb0.val[1], gb1.val[1], p);
-            vstrbq_scatter_offset_p(rgb + rgbBytes + blue, inc, b1, p);
-
-=======
             uint8x16_t r1 = vrhaddq_x(gr0.val[1], gr1.val[1], p);
             vstrbq_scatter_offset_p(rgb + rgb_bytes + blue, inc, r1, p);
-            
->>>>>>> 2477f102
+
             bayer += 16 * 2;
             rgb += 16 * 2*rgb_bytes;
             pairs_to_go -= 16;
@@ -1237,13 +1183,8 @@
                   2) >> 2;
             rgb[-blue] = bayer[bayer_step + 1];
             rgb[0] = (uint8_t) t1;
-<<<<<<< HEAD
-            rgb[blue] = bayer[bayerStep + 1];
-
-=======
             rgb[blue] = (uint8_t) t0;
-            
->>>>>>> 2477f102
+
             bayer++;
             rgb += rgb_bytes;
         }
@@ -1308,49 +1249,28 @@
             uint8x16x2_t rg1 = vld2q(bayer + bayer_step*2);
             uint8x16x2_t gr1 = vld2q(bayer + bayer_step*2 + 1);
 
-<<<<<<< HEAD
-            uint8x16_t b0 = gb0.val[1];
-            vstrbq_scatter_offset_p(rgb - blue, inc, b0, p);
-=======
             uint8x16_t tmp0 = vrhaddq_x(rg0.val[0], gr0.val[1], p);
             uint8x16_t tmp1 = vrhaddq_x(rg1.val[0], gr1.val[1], p);
             uint8x16_t r0 = vrhaddq_x(tmp0, tmp1, p);
             vstrbq_scatter_offset_p(rgb - blue, inc, r0, p);
->>>>>>> 2477f102
 
             uint8x16_t tmp2 = vrhaddq_x(rg0.val[1], gb0.val[0], p);
             uint8x16_t tmp3 = vrhaddq_x(gb1.val[0], rg1.val[1], p);
             uint8x16_t g0 = vrhaddq_x(tmp2, tmp3, p);
             vstrbq_scatter_offset_p(rgb, inc, g0, p);
 
-<<<<<<< HEAD
-            uint8x16_t tmp0 = vrhaddq_x(rg0.val[0], gr0.val[1], p);
-            uint8x16_t tmp1 = vrhaddq_x(rg1.val[0], gr1.val[1], p);
-            uint8x16_t r0 = vrhaddq_x(tmp0, tmp1, p);
-            vstrbq_scatter_offset_p(rgb + blue, inc, r0, p);
-
-            uint8x16_t b1 = vrhaddq_x(gb0.val[1], gb1.val[1], p);
-            vstrbq_scatter_offset_p(rgb + rgbBytes - blue, inc, b1, p);
-=======
-            uint8x16_t b0 = gb0.val[1];            
+            uint8x16_t b0 = gb0.val[1];
             vstrbq_scatter_offset_p(rgb + blue, inc, b0, p);
-            
+
             uint8x16_t r1 = vrhaddq_x(gr0.val[1], gr1.val[1], p);
             vstrbq_scatter_offset_p(rgb + rgb_bytes - blue, inc, r1, p);
->>>>>>> 2477f102
 
             uint8x16_t g1 = gb1.val[0];
             vstrbq_scatter_offset_p(rgb + rgb_bytes, inc, g1, p);
 
-<<<<<<< HEAD
-            uint8x16_t r1 = vrhaddq_x(gr0.val[1], gr1.val[1], p);
-            vstrbq_scatter_offset_p(rgb + rgbBytes + blue, inc, r1, p);
-
-=======
-            uint8x16_t b1 = vrhaddq_x(gb0.val[1], gb1.val[1], p);            
+            uint8x16_t b1 = vrhaddq_x(gb0.val[1], gb1.val[1], p);
             vstrbq_scatter_offset_p(rgb + rgb_bytes + blue, inc, b1, p);
-            
->>>>>>> 2477f102
+
             bayer += 16 * 2;
             rgb += 16 * 2*rgb_bytes;
             pairs_to_go -= 16;
@@ -1367,13 +1287,8 @@
                   2) >> 2;
             rgb[-blue] = (uint8_t) t0;
             rgb[0] = (uint8_t) t1;
-<<<<<<< HEAD
-            rgb[blue] = (uint8_t) t0;
-
-=======
             rgb[blue] = bayer[bayer_step + 1];
-            
->>>>>>> 2477f102
+
             bayer++;
             rgb += rgb_bytes;
         }
@@ -1440,24 +1355,14 @@
             uint8x16x2_t gr1 = vld2q(bayer + bayer_step*2 + 1);
             uint8x16_t a = vcreateq_u8(0xffffffffffffffff, 0xffffffffffffffff);
 
-            uint8x16_t b0 = gb0.val[1];            
+            uint8x16_t b0 = gb0.val[1];
             vstrbq_scatter_offset_p(rgb - blue, inc, b0, p);
 
             uint8x16_t tmp2 = vrhaddq_x(rg0.val[1], gb0.val[0], p);
             uint8x16_t tmp3 = vrhaddq_x(gb1.val[0], rg1.val[1], p);
             uint8x16_t g0 = vrhaddq_x(tmp2, tmp3, p);
             vstrbq_scatter_offset_p(rgb, inc, g0, p);
-<<<<<<< HEAD
-
-            vstrbq_scatter_offset_p(rgb + 2, inc, a, p);
-
-            uint8x16_t b0 = gb0.val[1];
-            vstrbq_scatter_offset_p(rgb + blue, inc, b0, p);
-
-            uint8x16_t r1 = vrhaddq_x(gr0.val[1], gr1.val[1], p);
-            vstrbq_scatter_offset_p(rgb + rgbBytes - blue, inc, r1, p);
-=======
-            
+
             uint8x16_t tmp0 = vrhaddq_x(rg0.val[0], gr0.val[1], p);
             uint8x16_t tmp1 = vrhaddq_x(rg1.val[0], gr1.val[1], p);
             uint8x16_t r0 = vrhaddq_x(tmp0, tmp1, p);
@@ -1465,26 +1370,17 @@
 
             vstrbq_scatter_offset_p(rgb + 2, inc, a, p);
 
-            uint8x16_t b1 = vrhaddq_x(gb0.val[1], gb1.val[1], p);            
+            uint8x16_t b1 = vrhaddq_x(gb0.val[1], gb1.val[1], p);
             vstrbq_scatter_offset_p(rgb + rgb_bytes - blue, inc, b1, p);
->>>>>>> 2477f102
 
             uint8x16_t g1 = gb1.val[0];
             vstrbq_scatter_offset_p(rgb + rgb_bytes, inc, g1, p);
 
-<<<<<<< HEAD
-            uint8x16_t b1 = vrhaddq_x(gb0.val[1], gb1.val[1], p);
-            vstrbq_scatter_offset_p(rgb + rgbBytes + blue, inc, b1, p);
-
-            vstrbq_scatter_offset_p(rgb + rgbBytes + 2, inc, a, p);
-
-=======
             uint8x16_t r1 = vrhaddq_x(gr0.val[1], gr1.val[1], p);
             vstrbq_scatter_offset_p(rgb + rgb_bytes + blue, inc, r1, p);
 
             vstrbq_scatter_offset_p(rgb + rgb_bytes + 2, inc, a, p);
-            
->>>>>>> 2477f102
+
             bayer += 16 * 2;
             rgb += 16 * 2*rgb_bytes;
             pairs_to_go -= 16;
